--- conflicted
+++ resolved
@@ -54,16 +54,13 @@
 from . import storycloze
 from . import hans
 from . import gem_webnlg
-<<<<<<< HEAD
 from . import lama
 # from . import e2e_nlg_cleaned
-=======
 from . import gem_xsum
 from . import gem_mlsum
 from . import wino_bias
 from . import e2e_nlg_cleaned
 from . import gem_asset_turk
->>>>>>> 5e59320b
 
 ########################################
 # Translation tasks
