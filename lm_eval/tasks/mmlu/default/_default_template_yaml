<<<<<<< HEAD
dataset_path: cais/mmlu
=======
group: mmlu
dataset_path: hails/mmlu_no_train # a copy of `cais/mmlu` with no auxiliary_train split
>>>>>>> ae74b808
test_split: test
fewshot_split: dev
fewshot_config:
  sampler: first_n
output_type: multiple_choice
doc_to_text: "{{question.strip()}}\nA. {{choices[0]}}\nB. {{choices[1]}}\nC. {{choices[2]}}\nD. {{choices[3]}}\nAnswer:"
doc_to_choice: ["A", "B", "C", "D"]
doc_to_target: answer
metric_list:
  - metric: acc
    aggregation: mean
    higher_is_better: true<|MERGE_RESOLUTION|>--- conflicted
+++ resolved
@@ -1,9 +1,5 @@
-<<<<<<< HEAD
-dataset_path: cais/mmlu
-=======
 group: mmlu
 dataset_path: hails/mmlu_no_train # a copy of `cais/mmlu` with no auxiliary_train split
->>>>>>> ae74b808
 test_split: test
 fewshot_split: dev
 fewshot_config:
